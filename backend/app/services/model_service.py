import pandas as pd
import numpy as np
from sklearn.metrics import (
    accuracy_score, precision_score, recall_score, f1_score,
    roc_auc_score, confusion_matrix, roc_curve
)
from sklearn.tree import _tree
import shap
import joblib
import pickle
from typing import Dict, Any, List, Optional
from sklearn.model_selection import train_test_split

# Optional imports for additional model formats
try:
    import onnxruntime as ort
    ONNX_AVAILABLE = True
except ImportError:
    ONNX_AVAILABLE = False

class ModelWrapper:
    """Wrapper class to provide consistent interface for different model formats."""
    
    def __init__(self, model, model_type: str):
        self.model = model
        self.model_type = model_type
        
    def predict(self, X):
        """Predict class labels."""
        if self.model_type == "sklearn":
            # Handle both DataFrame and numpy array inputs
            if hasattr(X, 'values'):  # DataFrame
                return self.model.predict(X)
            else:  # numpy array
                return self.model.predict(X)
        elif self.model_type == "onnx":
            # ONNX models require input as dictionary and numpy arrays
            if hasattr(X, 'values'):  # DataFrame
                X_array = X.values.astype(np.float32)
            else:  # numpy array
                X_array = X.astype(np.float32)
            
            input_name = self.model.get_inputs()[0].name
            outputs = self.model.run(None, {input_name: X_array})
            # Assuming binary classification, take argmax of first output
            probabilities = outputs[0]
            
            # Handle different output shapes
            if probabilities.ndim == 1:
                # 1D output: threshold at 0.5
                return (probabilities > 0.5).astype(int)
            elif probabilities.ndim == 2:
                if probabilities.shape[1] == 2:
                    # Binary classification with 2 columns
                    return np.argmax(probabilities, axis=1)
                elif probabilities.shape[1] == 1:
                    # Single column output, threshold at 0.5
                    return (probabilities.flatten() > 0.5).astype(int)
                else:
                    # Multi-class
                    return np.argmax(probabilities, axis=1)
            else:
                # Unexpected shape, flatten and threshold
                return (probabilities.flatten() > 0.5).astype(int)
        else:
            raise ValueError(f"Unsupported model type: {self.model_type}")
    
    def predict_proba(self, X):
        """Predict class probabilities."""
        if self.model_type == "sklearn":
            # Handle both DataFrame and numpy array inputs
            if hasattr(X, 'values'):  # DataFrame
                return self.model.predict_proba(X)
            else:  # numpy array
                return self.model.predict_proba(X)
        elif self.model_type == "onnx":
            # ONNX models require input as dictionary and numpy arrays
            if hasattr(X, 'values'):  # DataFrame
                X_array = X.values.astype(np.float32)
            else:  # numpy array
                X_array = X.astype(np.float32)
                
            input_name = self.model.get_inputs()[0].name
            outputs = self.model.run(None, {input_name: X_array})
            probabilities = outputs[0]
            
            # Handle different output shapes from ONNX models
            if probabilities.ndim == 1:
                # 1D output: treat as single class probabilities
                pos_proba = probabilities
                neg_proba = 1 - pos_proba
                return np.column_stack([neg_proba, pos_proba])
            elif probabilities.ndim == 2:
                # 2D output: check if single or multiple classes
                if probabilities.shape[1] == 1:
                    # Single output column, convert to binary probabilities
                    pos_proba = probabilities.flatten()
                    neg_proba = 1 - pos_proba
                    return np.column_stack([neg_proba, pos_proba])
                else:
                    # Multi-class or already binary format
                    return probabilities
            else:
                # Unexpected shape, flatten and treat as single class
                pos_proba = probabilities.flatten()
                neg_proba = 1 - pos_proba
                return np.column_stack([neg_proba, pos_proba])
        else:
            raise ValueError(f"Unsupported model type: {self.model_type}")
    
    def __getattr__(self, name):
        """Delegate attribute access to the wrapped model."""
        return getattr(self.model, name)

class ModelService:
    """
    A stateful service to hold a loaded model and its corresponding dataset
    for interactive analysis.
    """
    def __init__(self):
        # State: These will be populated when files are uploaded
        self.model: Optional[Any] = None
        
        # Separate train and test datasets
        self.X_train: Optional[pd.DataFrame] = None
        self.y_train: Optional[pd.Series] = None
        self.X_test: Optional[pd.DataFrame] = None
        self.y_test: Optional[pd.Series] = None
        
        # Keep for backward compatibility and general analysis
        self.X_df: Optional[pd.DataFrame] = None  # Will point to train data
        self.y_s: Optional[pd.Series] = None      # Will point to train data
        
        self.feature_names: Optional[List[str]] = None
        self.target_name: Optional[str] = None
        self.explainer: Optional[shap.TreeExplainer] = None
        self.shap_values: Optional[np.ndarray] = None
        self.model_info: Dict[str, Any] = {}
        # simple in-memory caches for heavy computations
        self._correlation_cache: Dict[str, Dict[str, Any]] = {}
        self._importance_cache: Dict[str, Dict[str, Any]] = {}
        print("ModelService initialized. Waiting for model and data.")

    def _load_model_by_format(self, model_path: str) -> ModelWrapper:
        """Load model based on file extension and return wrapped model."""
        file_extension = model_path.lower()
        
        if file_extension.endswith(('.joblib', '.pkl', '.pickle')):
            # Scikit-learn models (joblib or pickle)
            try:
                if file_extension.endswith('.joblib'):
                    model = joblib.load(model_path)
                else:
                    with open(model_path, 'rb') as f:
                        model = pickle.load(f)
                return ModelWrapper(model, "sklearn")
            except Exception as e:
                raise ValueError(f"Failed to load scikit-learn model: {str(e)}")
                
        elif file_extension.endswith('.onnx'):
            # ONNX models
            if not ONNX_AVAILABLE:
                raise ValueError("ONNX runtime is not installed. Please install it with: pip install onnxruntime")
            try:
                model = ort.InferenceSession(model_path)
                return ModelWrapper(model, "onnx")
            except Exception as e:
                raise ValueError(f"Failed to load ONNX model: {str(e)}")
                
        else:
            raise ValueError(f"Unsupported model format. Supported formats: .joblib, .pkl, .pickle, .onnx. Got: {model_path}")

    def _detect_model_framework(self, model_wrapper: ModelWrapper) -> str:
        """Detect the framework used to create the model."""
        if model_wrapper.model_type == "sklearn":
            return "scikit-learn"
        elif model_wrapper.model_type == "onnx":
            return "onnx"
        else:
            return "unknown"

    def _get_model_algorithm(self, model_wrapper: ModelWrapper) -> str:
        """Get the algorithm name from the model."""
        if model_wrapper.model_type == "sklearn":
            return type(model_wrapper.model).__name__
        elif model_wrapper.model_type == "onnx":
            # For ONNX models, we can't easily determine the algorithm
            # Try to extract from metadata if available
            try:
                metadata = model_wrapper.model.get_modelmeta()
                if metadata and hasattr(metadata, 'custom_metadata_map'):
                    algorithm = metadata.custom_metadata_map.get('algorithm', 'ONNX Model')
                    return algorithm
                else:
                    return "ONNX Model"
            except:
                return "ONNX Model"
        else:
            return "Unknown"

    def load_model_and_data(self, model_path: str, data_path: str, target_column: str):
        """Loads the model and dataset from local files and prepares for analysis."""
        try:
            print(f"Loading model from: {model_path}")
            model_wrapper = self._load_model_by_format(model_path)
            self.model = model_wrapper
            
            print(f"Loading data from: {data_path}")
            df = pd.read_csv(data_path)

            if target_column not in df.columns:
                raise ValueError(f"Target column '{target_column}' not found in the dataset.")

            print(f"Splitting data into training and testing sets.")
            X = df.drop(columns=[target_column])
            y = df[target_column]
            
            # Convert to numpy arrays to avoid feature name warnings
            X_array = X.values
            y_array = y.values
            
            self.X_train, self.X_test, self.y_train, self.y_test = train_test_split(
                X_array, y_array, test_size=0.2, random_state=42
            )
            
            # Convert back to DataFrames for analysis but use position-based indexing for model predictions
            self.X_train = pd.DataFrame(self.X_train, columns=X.columns)
            self.X_test = pd.DataFrame(self.X_test, columns=X.columns)
            self.y_train = pd.Series(self.y_train, name=target_column)
            self.y_test = pd.Series(self.y_test, name=target_column)

            self.X_df = self.X_train  # Point to train data for backward compatibility
            self.y_s = self.y_train
            self.feature_names = list(X.columns)
            self.target_name = target_column
            
            print("Creating SHAP explainer...")
            # Use training data for SHAP to avoid feature name warnings
            # Note: SHAP TreeExplainer works best with sklearn models
            if model_wrapper.model_type == "sklearn":
                try:
                    self.explainer = shap.TreeExplainer(model_wrapper.model)
                except Exception as e:
                    print(f"Warning: Could not create SHAP TreeExplainer: {e}")
                    try:
                        # Fallback to general explainer
                        self.explainer = shap.Explainer(model_wrapper.predict_proba, self.X_train.values[:100])
                    except Exception as e2:
                        print(f"Warning: Could not create SHAP Explainer: {e2}")
                        self.explainer = None
            else:
                # For ONNX models, use a different SHAP explainer
                try:
                    # Use a smaller sample for initialization to avoid memory issues
                    sample_size = min(50, len(self.X_train))
                    background_data = self.X_train.values[:sample_size]
                    self.explainer = shap.Explainer(model_wrapper.predict_proba, background_data)
                except Exception as e:
                    print(f"Warning: Could not create SHAP explainer for {model_wrapper.model_type} model: {e}")
                    try:
                        # Try with even smaller sample
                        sample_size = min(10, len(self.X_train))
                        background_data = self.X_train.values[:sample_size]
                        self.explainer = shap.KernelExplainer(model_wrapper.predict_proba, background_data)
                    except Exception as e2:
                        print(f"Warning: Could not create SHAP KernelExplainer: {e2}")
                        self.explainer = None
            
            if self.explainer:
                try:
                    # Use a small sample for SHAP values to avoid memory/computation issues
                    sample_size = min(100, len(self.X_train))
                    self.shap_values = self.explainer.shap_values(self.X_train.values[:sample_size])
                    print(f"SHAP explainer created successfully with sample size {sample_size}.")
                except Exception as e:
                    print(f"Warning: Could not compute SHAP values: {e}")
                    self.shap_values = None
                    self.explainer = None
            else:
                self.shap_values = None
                print("SHAP explainer not available for this model type.")

            # Basic dataset diagnostics
            num_rows, num_cols = df.shape
            missing_ratio = float(df.isna().sum().sum() / (num_rows * num_cols)) if num_rows * num_cols > 0 else 0.0
            duplicate_ratio = float(df.duplicated().mean()) if num_rows > 0 else 0.0

            # Detect model framework and algorithm
            framework = self._detect_model_framework(model_wrapper)
            algorithm = self._get_model_algorithm(model_wrapper)

            self.model_info = {
                "model_path": model_path,
                "data_path": data_path,
                "target_column": target_column,
                "features_count": len(self.feature_names),
                "data_shape": df.shape,
                "algorithm": algorithm,
                "framework": framework,
                "model_type": model_wrapper.model_type,
                "version": "1.0.0",
                "created": pd.Timestamp.utcnow().isoformat(),
                "last_trained": pd.Timestamp.utcnow().isoformat(),
                "samples": int(num_rows),
                "features": int(len(self.feature_names)),
                "missing_pct": missing_ratio * 100.0,
                "duplicates_pct": duplicate_ratio * 100.0,
                "status": "Active",
                # simple heuristic health score from missing/duplicates
                "health_score_pct": max(0.0, 100.0 - (missing_ratio * 100.0 * 0.5 + duplicate_ratio * 100.0 * 0.5)),
                "train_samples": len(self.X_train),
                "test_samples": len(self.X_test),
                "shap_available": self.explainer is not None
            }
            return {"status": "success", "message": "Model and data loaded successfully.", "details": self.model_info}

        except Exception as e:
            self.__init__() # Reset state on failure
            raise e

    def load_model_and_separate_datasets(self, model_path: str, train_data_path: str, test_data_path: str, target_column: str):
        """Loads the model and separate train/test datasets from local files and prepares for analysis."""
        try:
            print(f"Loading model from: {model_path}")
            model_wrapper = self._load_model_by_format(model_path)
            self.model = model_wrapper
            
            print(f"Loading training data from: {train_data_path}")
            train_df = pd.read_csv(train_data_path)
            
            print(f"Loading test data from: {test_data_path}")
            test_df = pd.read_csv(test_data_path)

            # Validate target column exists in both datasets
            if target_column not in train_df.columns:
                raise ValueError(f"Target column '{target_column}' not found in the training dataset.")
            if target_column not in test_df.columns:
                raise ValueError(f"Target column '{target_column}' not found in the test dataset.")

            # Validate feature columns match
            train_features = set(train_df.drop(columns=[target_column]).columns)
            test_features = set(test_df.drop(columns=[target_column]).columns)
            if train_features != test_features:
                missing_in_test = train_features - test_features
                missing_in_train = test_features - train_features
                error_msg = "Feature columns mismatch between train and test datasets."
                if missing_in_test:
                    error_msg += f" Missing in test: {missing_in_test}."
                if missing_in_train:
                    error_msg += f" Missing in train: {missing_in_train}."
                raise ValueError(error_msg)

            # Extract features and targets
            X_train = train_df.drop(columns=[target_column])
            y_train = train_df[target_column]
            X_test = test_df.drop(columns=[target_column])
            y_test = test_df[target_column]
            
            # Store as DataFrames
            self.X_train = X_train
            self.y_train = y_train
            self.X_test = X_test  
            self.y_test = y_test
            
            # Backward compatibility - point to train data
            self.X_df = self.X_train
            self.y_s = self.y_train
            self.feature_names = list(X_train.columns)
            self.target_name = target_column
            
            print("Creating SHAP explainer...")
            # Create SHAP explainer based on model type
            if model_wrapper.model_type == "sklearn":
                try:
                    self.explainer = shap.TreeExplainer(model_wrapper.model)
                except Exception as e:
                    print(f"Warning: Could not create SHAP TreeExplainer: {e}")
                    try:
                        # Fallback to general explainer
                        self.explainer = shap.Explainer(model_wrapper.predict_proba, self.X_train.values[:100])
                    except Exception as e2:
                        print(f"Warning: Could not create SHAP Explainer: {e2}")
                        self.explainer = None
            else:
                # For ONNX models, use a different SHAP explainer
                try:
                    # Use a smaller sample for initialization to avoid memory issues
                    sample_size = min(50, len(self.X_train))
                    background_data = self.X_train.values[:sample_size]
                    self.explainer = shap.Explainer(model_wrapper.predict_proba, background_data)
                except Exception as e:
                    print(f"Warning: Could not create SHAP explainer for {model_wrapper.model_type} model: {e}")
                    try:
                        # Try with even smaller sample
                        sample_size = min(10, len(self.X_train))
                        background_data = self.X_train.values[:sample_size]
                        self.explainer = shap.KernelExplainer(model_wrapper.predict_proba, background_data)
                    except Exception as e2:
                        print(f"Warning: Could not create SHAP KernelExplainer: {e2}")
                        self.explainer = None
            
            if self.explainer:
                try:
                    # Use a small sample for SHAP values to avoid memory/computation issues
                    sample_size = min(100, len(self.X_train))
                    self.shap_values = self.explainer.shap_values(self.X_train.values[:sample_size])
                    print(f"SHAP explainer created successfully with sample size {sample_size}.")
                except Exception as e:
                    print(f"Warning: Could not compute SHAP values: {e}")
                    self.shap_values = None
                    self.explainer = None
            else:
                self.shap_values = None
                print("SHAP explainer not available for this model type.")

            # Dataset diagnostics for both train and test
            train_missing_ratio = float(train_df.isna().sum().sum() / (train_df.shape[0] * train_df.shape[1])) if train_df.size > 0 else 0.0
            test_missing_ratio = float(test_df.isna().sum().sum() / (test_df.shape[0] * test_df.shape[1])) if test_df.size > 0 else 0.0
            train_duplicate_ratio = float(train_df.duplicated().mean()) if len(train_df) > 0 else 0.0
            test_duplicate_ratio = float(test_df.duplicated().mean()) if len(test_df) > 0 else 0.0

            # Detect model framework and algorithm
            framework = self._detect_model_framework(model_wrapper)
            algorithm = self._get_model_algorithm(model_wrapper)

            self.model_info = {
                "model_path": model_path,
                "train_data_path": train_data_path,
                "test_data_path": test_data_path,
                "target_column": target_column,
                "features_count": len(self.feature_names),
                "algorithm": algorithm,
                "framework": framework,
                "model_type": model_wrapper.model_type,
                "version": "1.0.0",
                "created": pd.Timestamp.utcnow().isoformat(),
                "last_trained": pd.Timestamp.utcnow().isoformat(),
                "features": int(len(self.feature_names)),
                "status": "Active",
                "train_samples": len(self.X_train),
                "test_samples": len(self.X_test),
                "train_missing_pct": train_missing_ratio * 100.0,
                "test_missing_pct": test_missing_ratio * 100.0,
                "train_duplicates_pct": train_duplicate_ratio * 100.0,
                "test_duplicates_pct": test_duplicate_ratio * 100.0,
                "health_score_pct": max(0.0, 100.0 - (train_missing_ratio * 50.0 + test_missing_ratio * 50.0)),
                "data_source": "separate_datasets",
                "shap_available": self.explainer is not None
            }
            return {"status": "success", "message": "Model and separate datasets loaded successfully.", "details": self.model_info}

        except Exception as e:
            self.__init__() # Reset state on failure
            raise e

    def _get_classification_metrics(self, y_true, y_pred, y_proba=None):
        """Calculate classification metrics handling both binary and multiclass cases."""
        # Determine if binary or multiclass
        unique_classes = np.unique(y_true)
        is_binary = len(unique_classes) == 2
        
        if is_binary:
            # Binary classification
            metrics = {
                "accuracy": float(accuracy_score(y_true, y_pred)),
                "precision": float(precision_score(y_true, y_pred, average='binary')),
                "recall": float(recall_score(y_true, y_pred, average='binary')),
                "f1_score": float(f1_score(y_true, y_pred, average='binary'))
            }
            # Add AUC for binary classification if probabilities are provided
            if y_proba is not None:
                if y_proba.ndim == 2 and y_proba.shape[1] >= 2:
                    metrics["auc"] = float(roc_auc_score(y_true, y_proba[:, 1]))
                elif y_proba.ndim == 1:
                    metrics["auc"] = float(roc_auc_score(y_true, y_proba))
                else:
                    metrics["auc"] = 0.0
        else:
            # Multiclass classification
            metrics = {
                "accuracy": float(accuracy_score(y_true, y_pred)),
                "precision": float(precision_score(y_true, y_pred, average='weighted')),
                "recall": float(recall_score(y_true, y_pred, average='weighted')),
                "f1_score": float(f1_score(y_true, y_pred, average='weighted'))
            }
            # For multiclass, use macro-averaged AUC if probabilities are provided
            if y_proba is not None and y_proba.ndim == 2 and y_proba.shape[1] > 2:
                try:
                    metrics["auc"] = float(roc_auc_score(y_true, y_proba, multi_class='ovr', average='macro'))
                except Exception:
                    metrics["auc"] = 0.0
            else:
                metrics["auc"] = 0.0
                
        return metrics, is_binary

    def _is_ready(self):
        """Check if the service has a model and data loaded."""
        if self.model is None or self.X_train is None or self.y_train is None:
            raise ValueError("Model and training data have not been uploaded yet. Please upload files first.")

    # --- Analysis Methods ---

    # --- Analysis Methods ---
    
    def get_model_overview(self) -> Dict[str, Any]:
        self._is_ready()
        
        # Calculate performance metrics on training data
        y_pred_train = self.model.predict(self.X_train)
        y_proba_train = self.model.predict_proba(self.X_train)
        
        train_metrics, is_binary = self._get_classification_metrics(
            self.y_train, y_pred_train, y_proba_train
        )
        
        # Calculate performance metrics on test data (if available)
        test_metrics = None
        overfitting_score = 0.0
        if self.X_test is not None and self.y_test is not None:
            y_pred_test = self.model.predict(self.X_test)
            y_proba_test = self.model.predict_proba(self.X_test)
            
            test_metrics, _ = self._get_classification_metrics(
                self.y_test, y_pred_test, y_proba_test
            )
            
            # Calculate overfitting score (difference between train and test accuracy)
            overfitting_score = abs(train_metrics["accuracy"] - test_metrics["accuracy"])

        feature_schema = []
        for feature in self.feature_names:
            col = self.X_train[feature]  # Use training data for schema
            if pd.api.types.is_numeric_dtype(col.dtype):
                feature_schema.append({
                    "name": feature, "type": "numerical", "value": col.mean(),
                    "min": float(col.min()), "max": float(col.max()),
                    "description": f"Value for {feature}"
                })
            else:
                 feature_schema.append({
                    "name": feature, "type": "categorical", "value": col.mode()[0],
                    "options": col.unique().tolist(), "description": f"Value for {feature}"
                })

        performance_metrics = {
            "train": train_metrics,
            "overfitting_score": overfitting_score
        }
        
        if test_metrics:
            performance_metrics["test"] = test_metrics

        # Determine model type based on classification type
        model_type = "binary_classification" if is_binary else "multiclass_classification"

        return {
            "model_id": self.model_info.get('model_path', 'N/A'),
            "name": "Uploaded Classification Model",
            "model_type": model_type,
            "version": self.model_info.get("version", "1.0.0"),
            "framework": self.model_info.get("framework", "scikit-learn"),
            "status": self.model_info.get("status", "Active"),
            "algorithm": self.model_info.get("algorithm", "Unknown"),
            "feature_names": self.feature_names,
            "schema": feature_schema,
            "performance_metrics": performance_metrics,
            "shap_available": self.explainer is not None,
            "metadata": {
                "created": self.model_info.get("created"),
                "last_trained": self.model_info.get("last_trained"),
                "train_samples": self.model_info.get("train_samples", len(self.X_train)),
                "test_samples": self.model_info.get("test_samples", len(self.X_test) if self.X_test is not None else 0),
                "dataset_split": {
                    "train": len(self.X_train), 
                    "test": len(self.X_test) if self.X_test is not None else 0
                },
                "missing_pct": self.model_info.get("missing_pct", 0.0),
                "duplicates_pct": self.model_info.get("duplicates_pct", 0.0),
                "health_score_pct": self.model_info.get("health_score_pct", 100.0),
                "data_source": self.model_info.get("data_source", "single_dataset")
            }
        }

    def get_classification_stats(self) -> Dict[str, Any]:
        self._is_ready()
        
        # Use test data if available, otherwise fall back to training data
        if self.X_test is not None and self.y_test is not None:
            X_eval = self.X_test
            y_eval = self.y_test
            data_source = "test"
        else:
            X_eval = self.X_train
            y_eval = self.y_train
            data_source = "train"
            
        y_pred = self.model.predict(X_eval)
        y_proba = self.model.predict_proba(X_eval)
        
        metrics, is_binary = self._get_classification_metrics(y_eval, y_pred, y_proba)
        
        cm = confusion_matrix(y_eval, y_pred)
        
        # ROC curve only for binary classification
        roc_curve_data = {}
        if is_binary and y_proba is not None:
            try:
                # Get probabilities for positive class
                if y_proba.ndim == 2 and y_proba.shape[1] >= 2:
                    proba_pos = y_proba[:, 1]
                else:
                    proba_pos = y_proba.flatten()
                    
                fpr, tpr, _ = roc_curve(y_eval, proba_pos)
                roc_curve_data = {"fpr": fpr.tolist(), "tpr": tpr.tolist()}
            except Exception as e:
                print(f"Warning: Could not compute ROC curve: {e}")
                roc_curve_data = {"fpr": [], "tpr": []}

        # Convert confusion matrix to standard format
        if cm.shape == (2, 2):
            # Binary classification
            confusion_matrix_dict = {
                "true_negative": int(cm[0, 0]), 
                "false_positive": int(cm[0, 1]),
                "false_negative": int(cm[1, 0]), 
                "true_positive": int(cm[1, 1]),
            }
        else:
            # Multiclass - provide the full matrix
            confusion_matrix_dict = {
                "matrix": cm.tolist(),
                "classes": sorted(np.unique(y_eval).tolist())
            }

        return {
            "metrics": metrics,
            "data_source": data_source,
            "confusion_matrix": confusion_matrix_dict,
            "roc_curve": roc_curve_data,
            "classification_type": "binary" if is_binary else "multiclass"
        }

    def get_feature_importance(self, method: str) -> Dict[str, Any]:
        self._is_ready()
        if method == 'shap':
            if self.shap_values is None:
                return {"error": "SHAP values are not available for this model type. Try 'builtin' method instead.", "method": method, "features": []}
            
            # Handle both binary and multiclass SHAP values
            if isinstance(self.shap_values, list):
                # Multiclass: average across all classes
                importance_values = np.abs(np.array(self.shap_values)).mean(axis=(0, 1))
            elif len(self.shap_values.shape) == 3:
                # Multiclass: shape is (n_samples, n_features, n_classes)
                importance_values = np.abs(self.shap_values).mean(axis=(0, 2))
            elif len(self.shap_values.shape) == 2:
                # Binary: shape is (n_samples, n_features) - already for positive class
                importance_values = np.abs(self.shap_values).mean(0)
            else:
                # Fallback for unexpected shapes
                importance_values = np.abs(self.shap_values).mean(0)
                
        else: # 'permutation' or 'builtin'
            if hasattr(self.model, 'feature_importances_'):
                importance_values = self.model.feature_importances_
            else:
                return {"error": "Built-in feature importance is not available for this model type.", "method": method, "features": []}

        sorted_indices = np.argsort(importance_values)[::-1]
        features = [{
            "name": self.feature_names[idx],
            "importance": float(importance_values[idx])
        } for idx in sorted_indices]
        
        return {"method": method, "features": features}

    # --- New: Enterprise Feature APIs ---
    def get_feature_metadata(self) -> Dict[str, Any]:
        """Return available features with basic metadata."""
        self._is_ready()
        features: List[Dict[str, Any]] = []
        for name in self.feature_names:
            col = self.X_df[name]
            if pd.api.types.is_numeric_dtype(col.dtype):
                features.append({
                    "name": name,
                    "type": "numeric",
                    "description": f"{name} numeric feature",
                    "min_value": float(col.min()),
                    "max_value": float(col.max())
                })
            else:
                # take up to 20 categories
                uniques = col.astype(str).unique()[:20].tolist()
                features.append({
                    "name": name,
                    "type": "categorical",
                    "categories": uniques
                })
        return {"features": features}

    def _encode_mixed_dataframe(self, df: pd.DataFrame) -> pd.DataFrame:
        encoded_cols = {}
        for c in df.columns:
            series = df[c]
            if pd.api.types.is_numeric_dtype(series.dtype):
                encoded_cols[c] = series.astype(float)
            else:
                # factorize to integer codes for Pearson approx
                codes, _ = pd.factorize(series.astype(str), sort=True)
                encoded_cols[c] = pd.Series(codes, index=series.index, dtype=float)
        return pd.DataFrame(encoded_cols)

    def compute_correlation(self, selected_features: List[str]) -> Dict[str, Any]:
        self._is_ready()
        if not selected_features or len(selected_features) < 2:
            raise ValueError("At least two features are required for correlation analysis.")
        for feat in selected_features:
            if feat not in self.feature_names:
                raise ValueError(f"Feature '{feat}' not found")

        cache_key = "|".join(sorted(selected_features))
        if cache_key in self._correlation_cache:
            return self._correlation_cache[cache_key]

        df = self.X_df[selected_features]
        enc = self._encode_mixed_dataframe(df)
        corr = enc.corr(method='pearson')
        matrix = corr.loc[selected_features, selected_features].to_numpy().tolist()
        payload = {
            "features": selected_features,
            "matrix": [[float(v) for v in row] for row in matrix],
            "computed_at": pd.Timestamp.utcnow().isoformat()
        }
        # cache result
        self._correlation_cache[cache_key] = payload
        return payload

    def _get_shap_values_for_analysis(self) -> Optional[np.ndarray]:
        """Get SHAP values appropriate for analysis, handling both binary and multiclass cases."""
        if self.shap_values is None:
            return None
            
        if isinstance(self.shap_values, list):
            # Multiclass: use positive class (typically last) or average
            if len(self.shap_values) == 2:
                # Binary case stored as list
                return self.shap_values[1]
            else:
                # Multiclass: average across all classes
                return np.array(self.shap_values).mean(axis=0)
        elif len(self.shap_values.shape) == 3:
            # Multiclass: shape is (n_samples, n_features, n_classes)
            # Average across classes for analysis
            return self.shap_values.mean(axis=2)
        else:
            # Binary or already processed
            return self.shap_values

    def compute_feature_importance_advanced(self, method: str = 'shap', sort_by: str = 'importance', top_n: int = 20, visualization: str = 'bar') -> Dict[str, Any]:
        self._is_ready()
        # normalize params for cache key
        key = f"{method}|{sort_by}|{top_n}|{visualization}"
        if key in self._importance_cache:
            return self._importance_cache[key]

        method = method.lower()
        if method == 'shap':
            if self.shap_values is None:
                return {"error": "SHAP values are not available for this model type. Try 'builtin' method instead."}
            shap_vals = self._get_shap_values_for_analysis()
            if shap_vals is None:
                return {"error": "Could not extract SHAP values for analysis."}
            abs_mean = np.abs(shap_vals).mean(0)
            mean_signed = shap_vals.mean(0)
            importance = abs_mean
            direction = np.sign(mean_signed)
        elif method in ('permutation', 'gain', 'builtin'):
            # try to use built-in feature_importances_ when available
            if hasattr(self.model, 'feature_importances_'):
                fi = np.array(self.model.feature_importances_, dtype=float)
                importance = fi
                direction = np.sign(fi - fi.mean())  # rough proxy for direction
            else:
                # fallback to shap if builtin is not available
                if self.shap_values is None:
                    return {"error": "Neither built-in feature importance nor SHAP values are available for this model type."}
                shap_vals = self._get_shap_values_for_analysis()
                if shap_vals is None:
                    return {"error": "Could not extract SHAP values for analysis."}
                importance = np.abs(shap_vals).mean(0)
                direction = np.sign(shap_vals.mean(0))
        else:
            raise ValueError("Unsupported method. Use 'shap', 'permutation', or 'gain'.")

        items = []
        for idx, name in enumerate(self.feature_names):
            items.append({
                "name": name,
                "importance_score": float(importance[idx]),
                "impact_direction": "positive" if direction[idx] >= 0 else "negative",
                "rank": 0
            })

        # sorting
        if sort_by == 'feature_name':
            items.sort(key=lambda x: x['name'])
        elif sort_by == 'impact':
            # positive first, then by magnitude
            items.sort(key=lambda x: (x['impact_direction'] != 'positive', -x['importance_score']))
        else:  # importance
            items.sort(key=lambda x: x['importance_score'], reverse=True)

        # assign ranks after sort
        for i, it in enumerate(items):
            it['rank'] = i + 1

        top_items = items[: int(top_n)]
        payload = {
            "total_features": len(items),
            "positive_impact_count": sum(1 for i in items if i['impact_direction'] == 'positive'),
            "negative_impact_count": sum(1 for i in items if i['impact_direction'] == 'negative'),
            "features": top_items,
            "computation_method": method,
            "computed_at": pd.Timestamp.utcnow().isoformat()
        }
        self._importance_cache[key] = payload
        return payload

    def explain_instance(self, instance_idx: int) -> Dict[str, Any]:
        self._is_ready()
        if not (0 <= instance_idx < len(self.X_df)):
            raise ValueError("Instance index out of bounds.")
            
        instance_data = self.X_df.iloc[instance_idx]
        shap_vals_for_instance = self._get_instance_shap_vector(instance_idx)
        
        # Handle case where explainer might not be available
        base_value = 0.0
        if self.explainer and hasattr(self.explainer, 'expected_value'):
            try:
                if isinstance(self.explainer.expected_value, (list, tuple)):
                    base_value = float(self.explainer.expected_value[1] if len(self.explainer.expected_value) > 1 else self.explainer.expected_value[0])
                else:
                    base_value = float(self.explainer.expected_value)
            except Exception as e:
                print(f"Warning: Could not get base value from explainer: {e}")
                base_value = 0.5  # Default baseline for binary classification

        # Create single-row DataFrame for prediction to maintain feature names
        instance_df = pd.DataFrame([instance_data], columns=self.feature_names)
        prediction_prob = float(self.model.predict_proba(instance_df)[0, 1])

        # Prepare both mapping and ordered arrays for convenience on the frontend
        shap_mapping = dict(zip(self.feature_names, shap_vals_for_instance))
        ordered = sorted(shap_mapping.items(), key=lambda kv: abs(kv[1]), reverse=True)
        ordered_features = [name for name, _ in ordered]
        ordered_values = [float(val) for _, val in ordered]
        ordered_feature_values = [instance_data[name] for name in ordered_features]

        return {
          "instance_id": instance_idx,
          "features": instance_data.to_dict(),
          "prediction": prediction_prob,
          "actual_value": int(self.y_s.iloc[instance_idx]),
          "base_value": float(base_value),
          "shap_values_map": shap_mapping,
          "ordered_contributions": {
              "feature_names": ordered_features,
              "feature_values": [self._safe_float(v) for v in ordered_feature_values],
              "shap_values": ordered_values
          }
        }

    def _safe_float(self, value: Any) -> Any:
        try:
            return float(value)
        except Exception:
            return str(value)

    def _get_instance_shap_vector(self, instance_idx: int) -> np.ndarray:
        """Return a 1D array of SHAP values for the specified instance, aligned with feature_names.
        Handles different shapes returned by SHAP depending on model/explainer versions.
        """
        if self.shap_values is None or self.explainer is None:
            # Return zeros if SHAP is not available
            return np.zeros(len(self.feature_names))
            
        try:
            # Most tree models: shap_values is a list per class
            if isinstance(self.shap_values, (list, tuple)):
                arr = self.shap_values[1] if len(self.shap_values) > 1 else self.shap_values[0]
                if instance_idx < len(arr):
                    vec = arr[instance_idx]
                    if vec.ndim > 1:
                        vec = vec.reshape(-1)
                    return vec
                else:
                    return np.zeros(len(self.feature_names))
                    
            # Some explainers: ndarray of shape (n_samples, n_features)
            if isinstance(self.shap_values, np.ndarray):
                if self.shap_values.ndim == 2 and instance_idx < self.shap_values.shape[0]:
                    return self.shap_values[instance_idx]
                # Otherwise compute on-the-fly for the single instance
                
            # Fallback: compute per-instance using explainer
            if instance_idx < len(self.X_df):
                one = self.X_df.iloc[[instance_idx]]
                sv = self.explainer.shap_values(one.values)
                if isinstance(sv, (list, tuple)):
                    vec = sv[1][0] if len(sv) > 1 else sv[0][0]
                else:
                    vec = sv[0]
                if isinstance(vec, np.ndarray) and vec.ndim > 1:
                    vec = vec.reshape(-1)
                return vec
        except Exception as e:
            print(f"Warning: Could not compute SHAP values for instance {instance_idx}: {e}")
            
        # Final fallback: return zeros
        return np.zeros(len(self.feature_names))

    def _get_shap_matrix(self, X: Optional[pd.DataFrame] = None) -> np.ndarray:
        """Return SHAP values as a 2D array shaped (n_samples, n_features) for the positive class or
        averaged across classes when applicable. Handles different SHAP return shapes.
        """
        base = self.shap_values
        if isinstance(base, (list, tuple)):
            if len(base) == 2:
                mat = base[1]
            else:
                mat = np.mean(np.array(base, dtype=object), axis=0)
        elif isinstance(base, np.ndarray):
            if base.ndim == 3:  # (n_classes, n_samples, n_features)
                if base.shape[0] == 2:
                    mat = base[1]
                else:
                    mat = base.mean(axis=0)
            elif base.ndim == 2:
                mat = base
            else:
                mat = base.squeeze()
        else:
            # compute on the fly
            X_calc = X if X is not None else self.X_df
            sv = self.explainer.shap_values(X_calc)
            if isinstance(sv, (list, tuple)):
                mat = sv[1] if len(sv) == 2 else np.mean(np.array(sv, dtype=object), axis=0)
            else:
                mat = sv
        arr = np.asarray(mat)
        if arr.ndim > 2:
            arr = arr.reshape(arr.shape[-2], arr.shape[-1])
        return arr.astype(float)

    def perform_what_if(self, features: Dict[str, Any]) -> Dict[str, Any]:
        self._is_ready()
        try:
            input_df = pd.DataFrame([features], columns=self.feature_names)
            prediction_proba = self.model.predict_proba(input_df)
            
            # Handle both binary and multiclass cases
            if prediction_proba.shape[1] == 2:
                # Binary classification - return positive class probability
                return {"prediction": float(prediction_proba[0, 1])}
            else:
                # Multiclass - return all class probabilities and predicted class
                class_probabilities = {f"class_{i}": float(prob) for i, prob in enumerate(prediction_proba[0])}
                predicted_class = int(np.argmax(prediction_proba[0]))
                return {
                    "prediction": float(prediction_proba[0, predicted_class]),
                    "predicted_class": predicted_class,
                    "class_probabilities": class_probabilities
                }
        except Exception as e:
            raise ValueError(f"Error during 'what-if' prediction: {e}")

    def get_feature_dependence(self, feature_name: str) -> Dict[str, Any]:
        self._is_ready()
        if feature_name not in self.feature_names:
            raise ValueError("Feature not found")
        
        if self.shap_values is None:
            return {"error": "SHAP values are not available for this model type.", "feature_values": [], "shap_values": []}
        
        feature_idx = self.feature_names.index(feature_name)
        shap_vals = self.shap_values[1] # Positive class
        
        return {
            "feature_values": self.X_df[feature_name].tolist(),
            "shap_values": shap_vals[:, feature_idx].tolist()
        }

    def list_instances(self, sort_by: str = "prediction", limit: int = 100) -> Dict[str, Any]:
        """Return lightweight list of instances to populate selector UI."""
        self._is_ready()
        proba = self.model.predict_proba(self.X_df)[:, 1]
        records = []
        for idx in range(len(self.X_df)):
            records.append({
                "id": idx,
                "prediction": float(proba[idx]),
                "actual": int(self.y_s.iloc[idx]),
            })
        if sort_by == "prediction":
            records.sort(key=lambda r: r["prediction"], reverse=True)
        elif sort_by == "confidence":
            records.sort(key=lambda r: abs(r["prediction"] - 0.5), reverse=True)
        return {"instances": records[:limit], "total": len(self.X_df)}

    def get_dataset_comparison(self) -> Dict[str, Any]:
        """Compare train vs test dataset characteristics and detect potential issues."""
        self._is_ready()
        
        if self.X_test is None or self.y_test is None:
            return {"error": "Test dataset not available for comparison"}
        
        def get_dataset_stats(X: pd.DataFrame, y: pd.Series) -> Dict[str, Any]:
            """Get basic statistics for a dataset."""
            return {
                "samples": len(X),
                "features": len(X.columns),
                "missing_values": int(X.isna().sum().sum()),
                "missing_percentage": float(X.isna().sum().sum() / (X.shape[0] * X.shape[1]) * 100),
                "duplicates": int(X.duplicated().sum()),
                "target_distribution": y.value_counts().to_dict(),
                "numeric_features": int(X.select_dtypes(include=[np.number]).shape[1]),
                "categorical_features": int(X.select_dtypes(exclude=[np.number]).shape[1])
            }
        
        def calculate_feature_drift() -> Dict[str, float]:
            """Calculate simple statistical drift for numeric features."""
            drift_scores = {}
            for feature in self.feature_names:
                if pd.api.types.is_numeric_dtype(self.X_train[feature]):
                    train_mean = self.X_train[feature].mean()
                    test_mean = self.X_test[feature].mean()
                    train_std = self.X_train[feature].std()
                    
                    # Simple drift score: normalized difference in means
                    if train_std > 0:
                        drift_score = abs(train_mean - test_mean) / train_std
                    else:
                        drift_score = 0.0
                    drift_scores[feature] = float(drift_score)
            return drift_scores
        
        train_stats = get_dataset_stats(self.X_train, self.y_train)
        test_stats = get_dataset_stats(self.X_test, self.y_test)
        feature_drift = calculate_feature_drift()
        
        # Calculate target distribution shift
        train_target_dist = pd.Series(train_stats["target_distribution"])
        test_target_dist = pd.Series(test_stats["target_distribution"])
        
        # Ensure both have same index
        all_classes = set(train_target_dist.index) | set(test_target_dist.index)
        train_proportions = train_target_dist.reindex(all_classes, fill_value=0) / train_stats["samples"]
        test_proportions = test_target_dist.reindex(all_classes, fill_value=0) / test_stats["samples"]
        
        target_drift = float(np.sum(np.abs(train_proportions - test_proportions)))
        
        # Identify potential issues
        issues = []
        if train_stats["missing_percentage"] > 5 or test_stats["missing_percentage"] > 5:
            issues.append("High missing values detected")
        if target_drift > 0.1:
            issues.append("Significant target distribution shift")
        if any(score > 2.0 for score in feature_drift.values()):
            issues.append("High feature drift detected")
        if abs(train_stats["samples"] - test_stats["samples"]) / max(train_stats["samples"], test_stats["samples"]) > 0.5:
            issues.append("Unbalanced train/test split")
            
        return {
            "train_stats": train_stats,
            "test_stats": test_stats,
            "feature_drift": feature_drift,
            "target_drift": target_drift,
            "issues": issues,
            "drift_summary": {
                "mean_feature_drift": float(np.mean(list(feature_drift.values()))),
                "max_feature_drift": float(np.max(list(feature_drift.values()))) if feature_drift else 0.0,
                "high_drift_features": [f for f, score in feature_drift.items() if score > 1.0]
            }
        }

    # --- Section 2: ROC and Threshold Analysis ---
    def roc_analysis(self) -> Dict[str, Any]:
        self._is_ready()
        
        # Use test data if available, otherwise fall back to training data
        if self.X_test is not None and self.y_test is not None:
            X_eval = self.X_test
            y_eval = self.y_test
            data_source = "test"
        else:
            X_eval = self.X_train
            y_eval = self.y_train
            data_source = "train"
            
        y_true = y_eval.values
        y_proba = self.model.predict_proba(X_eval)
        
        # Check if binary or multiclass
        unique_classes = np.unique(y_true)
        is_binary = len(unique_classes) == 2
        
        if not is_binary:
            return {
                "error": "ROC analysis is only available for binary classification problems.",
                "data_source": data_source,
                "classification_type": "multiclass",
                "num_classes": len(unique_classes)
            }
        
        # Binary classification ROC
        try:
            # Get probabilities for positive class
            if y_proba.ndim == 2 and y_proba.shape[1] >= 2:
                proba_pos = y_proba[:, 1]
            else:
                proba_pos = y_proba.flatten()
                
            fpr, tpr, thresholds = roc_curve(y_true, proba_pos)
            auc_val = float(roc_auc_score(y_true, proba_pos))
        except Exception as e:
            return {
                "error": f"Could not compute ROC curve: {str(e)}",
                "data_source": data_source
            }

        # Sanitize arrays for JSON (no NaN/Inf)
        def to_finite_list(arr: np.ndarray, clamp_low: float = 0.0, clamp_high: float = 1.0) -> list:
            out: List[float] = []
            for val in arr:
                v = float(val)
                if not np.isfinite(v):
                    v = clamp_high if v > 0 else clamp_low
                if clamp_low is not None and clamp_high is not None:
                    v = max(clamp_low, min(clamp_high, v))
                out.append(v)
            return out

        finite_thresholds = thresholds[np.isfinite(thresholds)]
        max_thr = float(finite_thresholds.max()) if finite_thresholds.size > 0 else 1.0
        clean_thresholds = [float(v) if np.isfinite(v) else max_thr for v in thresholds]

        # Youden's J statistic: maximize tpr - fpr
        j_scores = tpr - fpr
        best_idx = int(np.argmax(j_scores))
        optimal_threshold = float(clean_thresholds[best_idx])
        sensitivity = float(tpr[best_idx])  # same as recall at this threshold
        
        return {
            "roc_curve": {
                "fpr": to_finite_list(fpr),
                "tpr": to_finite_list(tpr),
                "thresholds": clean_thresholds
            },
            "metrics": {
                "auc_score": auc_val,
                "optimal_threshold": optimal_threshold,
                "sensitivity": sensitivity
            },
            "data_source": data_source,
            "classification_type": "binary"
        }

    def threshold_analysis(self, num_thresholds: int = 50) -> Dict[str, Any]:
        self._is_ready()
        
        # Use test data if available, otherwise fall back to training data
        if self.X_test is not None and self.y_test is not None:
            X_eval = self.X_test
            y_eval = self.y_test
            data_source = "test"
        else:
            X_eval = self.X_train
            y_eval = self.y_train
            data_source = "train"
            
        y_true = y_eval.values
        y_proba = self.model.predict_proba(X_eval)
        
        # Check if binary or multiclass
        unique_classes = np.unique(y_true)
        is_binary = len(unique_classes) == 2
        
        if not is_binary:
            return {
                "error": "Threshold analysis is only available for binary classification problems.",
                "data_source": data_source,
                "classification_type": "multiclass",
                "num_classes": len(unique_classes)
            }
        
        # Binary classification threshold analysis
        try:
            # Get probabilities for positive class
            if y_proba.ndim == 2 and y_proba.shape[1] >= 2:
                proba_pos = y_proba[:, 1]
            else:
                proba_pos = y_proba.flatten()
        except Exception as e:
            return {
                "error": f"Could not extract probabilities: {str(e)}",
                "data_source": data_source
            }
            
        thresholds = np.linspace(0.0, 1.0, num=num_thresholds)
        results = []
        for thr in thresholds:
            y_pred = (proba_pos >= thr).astype(int)
            metrics, _ = self._get_classification_metrics(y_true, y_pred)
            results.append({
                "threshold": float(thr),
                "precision": metrics["precision"],
                "recall": metrics["recall"], 
                "f1_score": metrics["f1_score"],
                "accuracy": metrics["accuracy"]
            })

        # Use ROC analysis for optimal metrics
        roc_payload = self.roc_analysis()
        if "error" not in roc_payload:
            opt_thr = roc_payload["metrics"]["optimal_threshold"]
            # find nearest threshold entry
            nearest = min(results, key=lambda r: abs(r["threshold"] - opt_thr))
            optimal_metrics = {**nearest, "threshold": float(opt_thr)}
        else:
            optimal_metrics = results[len(results)//2] if results else {}
            
        return {
            "threshold_metrics": results, 
            "optimal_metrics": optimal_metrics,
            "data_source": data_source,
            "classification_type": "binary"
        }

    # --- Section 3: Individual Prediction Summary ---
    def individual_prediction(self, instance_idx: int) -> Dict[str, Any]:
        self._is_ready()
        if not (0 <= instance_idx < len(self.X_df)):
            raise ValueError("Instance index out of bounds.")
        instance_data = self.X_df.iloc[instance_idx]
        instance_df = instance_data.to_frame().T
        proba = float(self.model.predict_proba(instance_df)[0, 1])
        confidence = max(proba, 1.0 - proba)
        shap_vals_for_instance = self._get_instance_shap_vector(instance_idx)
        
        # Handle case where explainer might not be available
        base_value = 0.0
        if self.explainer and hasattr(self.explainer, 'expected_value'):
            try:
                if isinstance(self.explainer.expected_value, (list, tuple)):
                    base_value = float(self.explainer.expected_value[1] if len(self.explainer.expected_value) > 1 else self.explainer.expected_value[0])
                else:
                    base_value = float(self.explainer.expected_value)
            except Exception as e:
                print(f"Warning: Could not get base value from explainer: {e}")
                base_value = 0.5  # Default baseline for binary classification

        contributions = [
            {
                "name": name,
                "value": self._safe_float(instance_data[name]),
                "shap": float(shap_vals_for_instance[i])
            }
            for i, name in enumerate(self.feature_names)
        ]
        contributions.sort(key=lambda x: abs(x["shap"]), reverse=True)

        return {
            "prediction_percentage": proba * 100.0,
            "actual_outcome": int(self.y_s.iloc[instance_idx]),
            "confidence_score": confidence,
            "base_value": base_value,
            "shap_values": [float(v) for v in shap_vals_for_instance],
            "feature_contributions": contributions
        }

    def get_feature_interactions(self, feature1: str, feature2: str) -> Dict[str, Any]:
        self._is_ready()
        if feature1 not in self.feature_names or feature2 not in self.feature_names:
            raise ValueError("One or both features not found")
            
        # This requires SHAP interaction values, which can be computationally expensive
        # For a production system, this would be pre-computed or calculated on demand by a worker.
        # Here we mock it for simplicity, but a real implementation would use:
        # shap_interaction_values = self.explainer.shap_interaction_values(self.X_df)
        
        # Mocking interaction effects
        f1_values = self.X_df[feature1]
        f2_values = self.X_df[feature2]
        # Create a plausible-looking interaction effect based on the features
        interaction_effect = (f1_values - f1_values.mean()) * (f2_values - f2_values.mean())
        interaction_effect_normalized = (interaction_effect / interaction_effect.abs().max()) * 0.1

        return {
            "feature1_values": f1_values.tolist(),
            "feature2_values": f2_values.tolist(),
            "interaction_shap_values": interaction_effect_normalized.tolist()
        }

    def get_decision_tree(self) -> Dict[str, Any]:
        self._is_ready()
        
        # Check if the model has trees (Random Forest, Extra Trees, etc.)
        if not hasattr(self.model, 'estimators_'):
            raise ValueError("The current model does not contain decision trees. Please use a tree-based model like RandomForest, ExtraTrees, etc.")
        
        # Collect data for all trees in the ensemble
        trees_data = []
        for idx, tree_estimator in enumerate(self.model.estimators_):
            tree_obj = tree_estimator.tree_

            def recurse(node, depth):
                if tree_obj.feature[node] != _tree.TREE_UNDEFINED:
                    feature = self.feature_names[tree_obj.feature[node]]
                    threshold = float(tree_obj.threshold[node])
                    samples = int(tree_obj.n_node_samples[node])
                    
                    # Calculate node purity (1 - gini impurity)
                    gini = float(tree_obj.impurity[node])
                    purity = 1 - gini
                    
                    return {
                        "type": "split",
                        "feature": feature,
                        "threshold": threshold,
                        "samples": samples,
                        "purity": purity,
                        "gini": gini,
                        "node_id": f"node_{node}",
                        "left": recurse(tree_obj.children_left[node], depth + 1),
                        "right": recurse(tree_obj.children_right[node], depth + 1)
                    }
                else:
                    # Leaf node
                    values = tree_obj.value[node][0]
                    samples = int(tree_obj.n_node_samples[node])
                    
                    # For classification, calculate prediction and confidence
                    total_samples = sum(values)
                    if total_samples > 0:
                        prediction = np.argmax(values)
                        confidence = values[prediction] / total_samples
                    else:
                        prediction = 0
                        confidence = 0.0
                    
                    # Calculate class distribution
                    class_distribution = {}
                    for i, val in enumerate(values):
                        class_distribution[f"class_{i}"] = val
                    
                    return {
                        "type": "leaf",
                        "samples": samples,
                        "prediction": float(prediction),
                        "confidence": float(confidence),
                        "purity": 1.0,  # Leaf nodes are pure by definition
                        "gini": 0.0,    # Leaf nodes have no impurity
                        "node_id": f"node_{node}",
                        "class_distribution": class_distribution
                    }

            # Calculate tree statistics
            total_nodes = tree_obj.node_count
            leaf_nodes = sum(1 for i in range(total_nodes) if tree_obj.feature[i] == _tree.TREE_UNDEFINED)
            max_depth = tree_obj.max_depth
            
            # Calculate tree accuracy on test set
            if self.X_test is not None and self.y_test is not None:
                tree_predictions = tree_estimator.predict(self.X_test)
                tree_accuracy = accuracy_score(self.y_test, tree_predictions)
            else:
                tree_accuracy = 0.0
            
<<<<<<< HEAD
            # Get feature importance for this tree (approximate)
            # Since individual tree importances are not directly available,
            # we'll use the overall feature importances as a proxy
            if idx < len(self.model.feature_importances_):
                # This is an approximation - actual tree importance would need to be calculated
                tree_importance = self.model.feature_importances_[idx % len(self.model.feature_importances_)]
            else:
                tree_importance = 0.1  # Default value

            trees_data.append({
                "tree_index": idx,
                "accuracy": float(tree_accuracy),
                "importance": tree_importance,
                "total_nodes": total_nodes,
                "leaf_nodes": leaf_nodes,
                "max_depth": max_depth,
                "tree_structure": recurse(0, 0)
            })

        return {"trees": trees_data}

        trees_data.append({
=======
            # Get feature importance for this tree
            # Use the actual feature_importances_ of the individual tree if available
            if hasattr(tree_estimator, "feature_importances_"):
                tree_importance = tree_estimator.feature_importances_.tolist()
            else:
                tree_importance = None
          
            trees_data.append({
>>>>>>> b05ec654
                "tree_index": idx,
                "accuracy": float(tree_accuracy),
                "importance": tree_importance,
                "total_nodes": total_nodes,
                "leaf_nodes": leaf_nodes,
                "max_depth": max_depth,
                "tree_structure": recurse(0, 0)
            })

        return {"trees": trees_data}

    # --- Section 4: Feature Dependence (PDP, SHAP dependence, ICE) ---
    def partial_dependence(self, feature_name: str, num_points: int = 20) -> Dict[str, Any]:
        self._is_ready()
        if feature_name not in self.feature_names:
            raise ValueError("Feature not found")
        col = self.X_df[feature_name]
        is_numeric = pd.api.types.is_numeric_dtype(col.dtype)
        grid: List[Any]
        if is_numeric:
            # quantile grid for stability
            qs = np.linspace(0.01, 0.99, num_points)
            grid = list(np.quantile(col.astype(float), qs))
        else:
            grid = list(col.astype(str).unique())

        preds: List[float] = []
        for v in grid:
            X_mod = self.X_df.copy()
            X_mod[feature_name] = v
            proba = self.model.predict_proba(X_mod)[:, 1]
            preds.append(float(np.mean(proba)))

        # Impact metrics
        effect_range = float(np.max(preds) - np.min(preds)) if len(preds) > 0 else 0.0
        direction = "increasing"
        if is_numeric and len(preds) > 2:
            corr = np.corrcoef(np.array(grid, dtype=float), np.array(preds, dtype=float))[0, 1]
            if corr < -0.2:
                direction = "decreasing"
            elif corr > 0.2:
                direction = "increasing"
            else:
                direction = "non-monotonic"
        # Approximate importance from SHAP global importance
        try:
            if self.shap_values is not None:
                shap_vals = self.shap_values[1] if isinstance(self.shap_values, list) else self.shap_values
                abs_mean = np.abs(shap_vals).mean(0)
                denom = float(np.sum(abs_mean)) if float(np.sum(abs_mean)) > 0 else 1.0
                idx = self.feature_names.index(feature_name)
                importance_pct = float(abs_mean[idx] / denom) * 100.0
            else:
                importance_pct = 0.0
        except Exception:
            importance_pct = 0.0

        impact = {
            "impact_summary": "High influence on model predictions" if importance_pct > 5 else "Moderate influence",
            "feature_type": "numerical" if is_numeric else "categorical",
            "importance_percentage": round(importance_pct, 2),
            "effect_range": round(effect_range, 6),
            "trend_analysis": {"direction": direction, "variability": "continuous" if is_numeric else "discrete"},
            "confidence_score": int(min(100, max(50, importance_pct)))
        }

        return {
            "feature": feature_name,
            "x": [float(x) if is_numeric else x for x in grid],
            "y": preds,
            "impact": impact
        }

    def shap_dependence(self, feature_name: str, color_by: Optional[str] = None) -> Dict[str, Any]:
        self._is_ready()
        if feature_name not in self.feature_names:
            raise ValueError("Feature not found")
        idx = self.feature_names.index(feature_name)
        shap_mat = self._get_shap_matrix()
        shap_vec = np.asarray(shap_mat[:, idx]).reshape(-1)
        feature_vals = self.X_df[feature_name]
        payload: Dict[str, Any] = {
            "feature": feature_name,
            "feature_values": feature_vals.astype(float).tolist() if pd.api.types.is_numeric_dtype(feature_vals.dtype) else feature_vals.astype(str).tolist(),
            "shap_values": np.asarray(shap_vec, dtype=float).reshape(-1).tolist()
        }
        if color_by and color_by in self.feature_names:
            c = self.X_df[color_by]
            payload["color_by"] = color_by
            payload["color_values"] = c.astype(float).tolist() if pd.api.types.is_numeric_dtype(c.dtype) else c.astype(str).tolist()
        return payload

    def ice_plot(self, feature_name: str, num_points: int = 20, num_instances: int = 20) -> Dict[str, Any]:
        self._is_ready()
        if feature_name not in self.feature_names:
            raise ValueError("Feature not found")
        col = self.X_df[feature_name]
        is_numeric = pd.api.types.is_numeric_dtype(col.dtype)
        if not is_numeric:
            grid = list(col.astype(str).unique())
        else:
            qs = np.linspace(0.01, 0.99, num_points)
            grid = list(np.quantile(col.astype(float), qs))

        n = min(num_instances, len(self.X_df))
        sample_idx = list(range(n))
        curves = []
        for i in sample_idx:
            row = self.X_df.iloc[i].copy()
            ys: List[float] = []
            for v in grid:
                row_mod = row.copy()
                row_mod[feature_name] = v
                pred = self.model.predict_proba(pd.DataFrame([row_mod], columns=self.feature_names))[:, 1][0]
                ys.append(float(pred))
            curves.append({
                "instance": i,
                "x": [float(x) if is_numeric else x for x in grid],
                "y": ys
            })
        return {"feature": feature_name, "curves": curves}

    # --- Section 5: Feature Interactions ---
    def interaction_network(self, top_k: int = 30, sample_rows: int = 200) -> Dict[str, Any]:
        self._is_ready()
        # Sample to keep interaction computation tractable
        df = self.X_df.iloc[: min(sample_rows, len(self.X_df))]
        try:
            inter = self.explainer.shap_interaction_values(df)
            # inter can be list per class for classifiers
            if isinstance(inter, (list, tuple)):
                inter = inter[1]
            # Average absolute interaction across samples
            inter_arr = np.asarray(inter)
            if inter_arr.ndim == 4:
                # sometimes returns (n_classes, n_samples, F, F)
                inter_arr = inter_arr.mean(axis=0)
            mean_abs = np.abs(inter_arr).mean(axis=0)  # shape (F, F)
        except Exception:
            # Fallback: approximate with covariance of SHAP values
            shap_mat = self._get_shap_matrix()
            mean_abs = np.abs(np.cov(shap_mat, rowvar=False))

        F = len(self.feature_names)
        # Ensure matrix alignment with number of features
        mean_abs = np.asarray(mean_abs)
        if mean_abs.ndim != 2 or mean_abs.shape[0] != F or mean_abs.shape[1] != F:
            try:
                shap_mat = self._get_shap_matrix()
                if shap_mat.ndim == 2 and shap_mat.shape[1] == F:
                    mean_abs = np.abs(np.cov(shap_mat, rowvar=False))
                else:
                    mean_abs = np.zeros((F, F), dtype=float)
            except Exception:
                mean_abs = np.zeros((F, F), dtype=float)
        # If interactions are degenerate (all zeros), fallback to correlation proxy
        max_val = float(np.max(mean_abs)) if mean_abs.size else 0.0
        if max_val <= 0:
            enc = self._encode_mixed_dataframe(self.X_df)
            corr = enc.corr().abs().to_numpy()
            if corr.shape[0] != F or corr.shape[1] != F:
                corr = np.zeros((F, F), dtype=float)
            mean_abs = corr
            max_val = float(np.max(mean_abs)) if mean_abs.size else 0.0

        # Normalize to [0, 1] to align with frontend threshold slider
        norm_mat = mean_abs / max_val if max_val > 0 else mean_abs

        nodes = []
        # Node importance from global shap; ensure correct length
        shap_vals_all = self._get_shap_matrix()
        if shap_vals_all.ndim != 2 or shap_vals_all.shape[1] != F:
            if hasattr(self.model, 'feature_importances_') and len(getattr(self.model, 'feature_importances_')) == F:
                node_importance = np.asarray(self.model.feature_importances_, dtype=float)
            else:
                node_importance = np.zeros(F, dtype=float)
        else:
            node_importance = np.abs(shap_vals_all).mean(0)
        for i, name in enumerate(self.feature_names):
            nodes.append({
                "id": name,
                "name": name.replace("_", " "),
                "type": "numeric" if pd.api.types.is_numeric_dtype(self.X_df[name].dtype) else "categorical",
                "importance": float(node_importance[i])
            })

        edges = []
        for i in range(F):
            for j in range(i + 1, F):
                strength = float(norm_mat[i, j])
                if strength <= 0:
                    continue
                e_type = "independent" if strength >= float(np.median(norm_mat)) else "redundancy"
                edges.append({
                    "source": self.feature_names[i],
                    "target": self.feature_names[j],
                    "strength": strength,
                    "type": e_type
                })
        # Top K edges by strength
        edges.sort(key=lambda e: e["strength"], reverse=True)
        edges = edges[: top_k]

        top_pairs = [{
            "feature_pair": [e["source"], e["target"]],
            "interaction_score": e["strength"],
            "classification": e["type"]
        } for e in edges[:10]]

        # Provide heatmap matrix normalized 0..1 using the same normalization as edges
        matrix = norm_mat.astype(float)

        # Top features by importance
        imp = np.asarray(node_importance, dtype=float)
        if np.max(imp) > 0:
            imp_norm = imp / np.max(imp)
        else:
            imp_norm = imp
        order = np.argsort(imp)[::-1]
        top_features = [{"name": self.feature_names[i], "importance": float(imp[i]), "normalized": float(imp_norm[i])} for i in order[:10]]

        independent_count = int(sum(1 for e in edges if e["type"] == "independent"))
        summary = {
            "total_edges": int(len(edges)),
            "mean_strength": float(np.mean([e["strength"] for e in edges])) if edges else 0.0,
            "median_strength": float(np.median([e["strength"] for e in edges])) if edges else 0.0,
            "independence_ratio": float(independent_count / len(edges)) if edges else 0.0,
            "strongest_pair": edges[0]["source"] + "×" + edges[0]["target"] if edges else None
        }
        return {
            "nodes": nodes,
            "edges": edges,
            "top_interactions": top_pairs,
            "matrix_features": self.feature_names,
            "matrix": matrix.tolist(),
            "summary": summary,
            "top_features": top_features
        }

    def pairwise_analysis(self, feature1: str, feature2: str, color_by: Optional[str] = None, sample_size: int = 1000) -> Dict[str, Any]:
        self._is_ready()
        if feature1 not in self.feature_names or feature2 not in self.feature_names:
            raise ValueError("One or both features not found")
        df_all = self.X_df
        if len(df_all) > sample_size:
            df_all = df_all.sample(n=sample_size, random_state=42)
        preds = self.model.predict_proba(df_all[self.feature_names])[:, 1]
        payload: Dict[str, Any] = {
            "x": df_all[feature1].astype(float).tolist() if pd.api.types.is_numeric_dtype(df_all[feature1].dtype) else df_all[feature1].astype(str).tolist(),
            "y": df_all[feature2].astype(float).tolist() if pd.api.types.is_numeric_dtype(df_all[feature2].dtype) else df_all[feature2].astype(str).tolist(),
            "prediction": [float(p) for p in preds],
            "feature1": feature1,
            "feature2": feature2
        }
        if color_by and color_by in self.feature_names:
            c = df_all[color_by]
            payload["color_by"] = color_by
            payload["color_values"] = c.astype(float).tolist() if pd.api.types.is_numeric_dtype(c.dtype) else c.astype(str).tolist()
        return payload<|MERGE_RESOLUTION|>--- conflicted
+++ resolved
@@ -1380,30 +1380,6 @@
             else:
                 tree_accuracy = 0.0
             
-<<<<<<< HEAD
-            # Get feature importance for this tree (approximate)
-            # Since individual tree importances are not directly available,
-            # we'll use the overall feature importances as a proxy
-            if idx < len(self.model.feature_importances_):
-                # This is an approximation - actual tree importance would need to be calculated
-                tree_importance = self.model.feature_importances_[idx % len(self.model.feature_importances_)]
-            else:
-                tree_importance = 0.1  # Default value
-
-            trees_data.append({
-                "tree_index": idx,
-                "accuracy": float(tree_accuracy),
-                "importance": tree_importance,
-                "total_nodes": total_nodes,
-                "leaf_nodes": leaf_nodes,
-                "max_depth": max_depth,
-                "tree_structure": recurse(0, 0)
-            })
-
-        return {"trees": trees_data}
-
-        trees_data.append({
-=======
             # Get feature importance for this tree
             # Use the actual feature_importances_ of the individual tree if available
             if hasattr(tree_estimator, "feature_importances_"):
@@ -1412,7 +1388,6 @@
                 tree_importance = None
           
             trees_data.append({
->>>>>>> b05ec654
                 "tree_index": idx,
                 "accuracy": float(tree_accuracy),
                 "importance": tree_importance,
